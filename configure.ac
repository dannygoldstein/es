--- conflicted
+++ resolved
@@ -127,20 +127,14 @@
 else
   AC_MSG_NOTICE([  OpenMP            : Disabled])
 fi
-<<<<<<< HEAD
-AC_MSG_NOTICE([  CFITSIO          : $CFITSIO])
-AC_MSG_NOTICE([  BLAS             : $BLAS_LIBS])
-AC_MSG_NOTICE([  LAPACK           : $LAPACK_LIBS])
 if test x"${acx_have_moat}" = xyes; then
-  AC_MSG_NOTICE([  MOAT             : $MOAT])
+  AC_MSG_NOTICE([  MOAT              : $MOAT])
 else
-  AC_MSG_NOTICE([  MOAT             : Disabled])
+  AC_MSG_NOTICE([  MOAT              : Disabled])
 fi
-=======
 AC_MSG_NOTICE([  CFITSIO           : $CFITSIO])
 AC_MSG_NOTICE([  BLAS              : $BLAS_LIBS])
 AC_MSG_NOTICE([  LAPACK            : $LAPACK_LIBS])
 AC_MSG_NOTICE([  APPSPACK          : $APPSPACK])
->>>>>>> b0d9eb02
 AC_MSG_NOTICE([  ==========================================================================])
 AC_MSG_NOTICE([                                           ])
